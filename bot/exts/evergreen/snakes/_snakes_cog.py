--- conflicted
+++ resolved
@@ -15,12 +15,8 @@
 import async_timeout
 from PIL import Image, ImageDraw, ImageFont
 from discord import Colour, Embed, File, Member, Message, Reaction
-<<<<<<< HEAD
 from discord.errors import HTTPException
 from discord.ext.commands import BadArgument, Bot, Cog, CommandError, Context, bot_has_permissions, group
-=======
-from discord.ext.commands import Bot, Cog, CommandError, Context, bot_has_permissions, group
->>>>>>> 6f7c1037
 
 from bot.constants import ERROR_REPLIES, Tokens
 from bot.exts.evergreen.snakes import _utils as utils
