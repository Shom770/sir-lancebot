--- conflicted
+++ resolved
@@ -121,11 +121,7 @@
             # Start of the game
             await original_message.edit(embed=self.create_embed(tries, user_guess))
 
-<<<<<<< HEAD
-            # Sends a message if they do not send a message within 60 seconds
-=======
-            # Sends a message if the user does not guess within 60 seconds
->>>>>>> 71cf36c3
+            # Sends a message if they do not guess within 60 seconds
             try:
                 message = await self.bot.wait_for(
                     event="message",
