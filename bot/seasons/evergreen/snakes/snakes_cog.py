import asyncio
import colorsys
import logging
import os
import random
import re
import string
import textwrap
import urllib
from functools import partial
from io import BytesIO
from typing import Any, Dict

import aiohttp
import async_timeout
from PIL import Image, ImageDraw, ImageFont
from discord import Colour, Embed, File, Member, Message, Reaction
from discord.ext.commands import BadArgument, Bot, Cog, Context, bot_has_permissions, group

from bot.constants import ERROR_REPLIES, Tokens
from bot.decorators import locked
from bot.seasons.evergreen.snakes import utils
from bot.seasons.evergreen.snakes.converter import Snake

log = logging.getLogger(__name__)


# region: Constants
# Color
SNAKE_COLOR = 0x399600

# Antidote constants
SYRINGE_EMOJI = "\U0001F489"  # :syringe:
PILL_EMOJI = "\U0001F48A"     # :pill:
HOURGLASS_EMOJI = "\u231B"    # :hourglass:
CROSSBONES_EMOJI = "\u2620"   # :skull_crossbones:
ALEMBIC_EMOJI = "\u2697"      # :alembic:
TICK_EMOJI = "\u2705"         # :white_check_mark: - Correct peg, correct hole
CROSS_EMOJI = "\u274C"        # :x: - Wrong peg, wrong hole
BLANK_EMOJI = "\u26AA"        # :white_circle: - Correct peg, wrong hole
HOLE_EMOJI = "\u2B1C"         # :white_square: - Used in guesses
EMPTY_UNICODE = "\u200b"      # literally just an empty space

ANTIDOTE_EMOJI = (
    SYRINGE_EMOJI,
    PILL_EMOJI,
    HOURGLASS_EMOJI,
    CROSSBONES_EMOJI,
    ALEMBIC_EMOJI,
)

# Quiz constants
ANSWERS_EMOJI = {
    "a": "\U0001F1E6",  # :regional_indicator_a: 🇦
    "b": "\U0001F1E7",  # :regional_indicator_b: 🇧
    "c": "\U0001F1E8",  # :regional_indicator_c: 🇨
    "d": "\U0001F1E9",  # :regional_indicator_d: 🇩
}

ANSWERS_EMOJI_REVERSE = {
    "\U0001F1E6": "A",  # :regional_indicator_a: 🇦
    "\U0001F1E7": "B",  # :regional_indicator_b: 🇧
    "\U0001F1E8": "C",  # :regional_indicator_c: 🇨
    "\U0001F1E9": "D",  # :regional_indicator_d: 🇩
}

# Zzzen of pythhhon constant
ZEN = """
Beautiful is better than ugly.
Explicit is better than implicit.
Simple is better than complex.
Complex is better than complicated.
Flat is better than nested.
Sparse is better than dense.
Readability counts.
Special cases aren't special enough to break the rules.
Although practicality beats purity.
Errors should never pass silently.
Unless explicitly silenced.
In the face of ambiguity, refuse the temptation to guess.
There should be one-- and preferably only one --obvious way to do it.
Now is better than never.
Although never is often better than *right* now.
If the implementation is hard to explain, it's a bad idea.
If the implementation is easy to explain, it may be a good idea.
"""

# Max messages to train snake_chat on
MSG_MAX = 100

# get_snek constants
URL = "https://en.wikipedia.org/w/api.php?"

# snake guess responses
INCORRECT_GUESS = (
    "Nope, that's not what it is.",
    "Not quite.",
    "Not even close.",
    "Terrible guess.",
    "Nnnno.",
    "Dude. No.",
    "I thought everyone knew this one.",
    "Guess you suck at snakes.",
    "Bet you feel stupid now.",
    "Hahahaha, no.",
    "Did you hit the wrong key?"
)

CORRECT_GUESS = (
    "**WRONG**. Wait, no, actually you're right.",
    "Yeah, you got it!",
    "Yep, that's exactly what it is.",
    "Uh-huh. Yep yep yep.",
    "Yeah that's right.",
    "Yup. How did you know that?",
    "Are you a herpetologist?",
    "Sure, okay, but I bet you can't pronounce it.",
    "Are you cheating?"
)

# snake card consts
CARD = {
    "top": Image.open("bot/resources/snakes/snake_cards/card_top.png"),
    "frame": Image.open("bot/resources/snakes/snake_cards/card_frame.png"),
    "bottom": Image.open("bot/resources/snakes/snake_cards/card_bottom.png"),
    "backs": [
        Image.open(f"bot/resources/snakes/snake_cards/backs/{file}")
        for file in os.listdir("bot/resources/snakes/snake_cards/backs")
    ],
    "font": ImageFont.truetype("bot/resources/snakes/snake_cards/expressway.ttf", 20)
}
# endregion


class Snakes(Cog):
    """
    Commands related to snakes, created by our community during the first code jam.

    More information can be found in the code-jam-1 repo.

    https://github.com/python-discord/code-jam-1
    """

    wiki_brief = re.compile(r'(.*?)(=+ (.*?) =+)', flags=re.DOTALL)
    valid_image_extensions = ('gif', 'png', 'jpeg', 'jpg', 'webp')

    def __init__(self, bot: Bot):
        self.active_sal = {}
        self.bot = bot
        self.snake_names = utils.get_resource("snake_names")
        self.snake_idioms = utils.get_resource("snake_idioms")
        self.snake_quizzes = utils.get_resource("snake_quiz")
        self.snake_facts = utils.get_resource("snake_facts")

    # region: Helper methods
    @staticmethod
    def _beautiful_pastel(hue):
        """Returns random bright pastels."""
        light = random.uniform(0.7, 0.85)
        saturation = 1

        rgb = colorsys.hls_to_rgb(hue, light, saturation)
        hex_rgb = ""

        for part in rgb:
            value = int(part * 0xFF)
            hex_rgb += f"{value:02x}"

        return int(hex_rgb, 16)

    @staticmethod
    def _generate_card(buffer: BytesIO, content: dict) -> BytesIO:
        """
        Generate a card from snake information.

        Written by juan and Someone during the first code jam.
        """
        snake = Image.open(buffer)

        # Get the size of the snake icon, configure the height of the image box (yes, it changes)
        icon_width = 347  # Hardcoded, not much i can do about that
        icon_height = int((icon_width / snake.width) * snake.height)
        frame_copies = icon_height // CARD['frame'].height + 1
        snake.thumbnail((icon_width, icon_height))

        # Get the dimensions of the final image
        main_height = icon_height + CARD['top'].height + CARD['bottom'].height
        main_width = CARD['frame'].width

        # Start creating the foreground
        foreground = Image.new("RGBA", (main_width, main_height), (0, 0, 0, 0))
        foreground.paste(CARD['top'], (0, 0))

        # Generate the frame borders to the correct height
        for offset in range(frame_copies):
            position = (0, CARD['top'].height + offset * CARD['frame'].height)
            foreground.paste(CARD['frame'], position)

        # Add the image and bottom part of the image
        foreground.paste(snake, (36, CARD['top'].height))  # Also hardcoded :(
        foreground.paste(CARD['bottom'], (0, CARD['top'].height + icon_height))

        # Setup the background
        back = random.choice(CARD['backs'])
        back_copies = main_height // back.height + 1
        full_image = Image.new("RGBA", (main_width, main_height), (0, 0, 0, 0))

        # Generate the tiled background
        for offset in range(back_copies):
            full_image.paste(back, (16, 16 + offset * back.height))

        # Place the foreground onto the final image
        full_image.paste(foreground, (0, 0), foreground)

        # Get the first two sentences of the info
        description = '.'.join(content['info'].split(".")[:2]) + '.'

        # Setup positioning variables
        margin = 36
        offset = CARD['top'].height + icon_height + margin

        # Create blank rectangle image which will be behind the text
        rectangle = Image.new(
            "RGBA",
            (main_width, main_height),
            (0, 0, 0, 0)
        )

        # Draw a semi-transparent rectangle on it
        rect = ImageDraw.Draw(rectangle)
        rect.rectangle(
            (margin, offset, main_width - margin, main_height - margin),
            fill=(63, 63, 63, 128)
        )

        # Paste it onto the final image
        full_image.paste(rectangle, (0, 0), mask=rectangle)

        # Draw the text onto the final image
        draw = ImageDraw.Draw(full_image)
        for line in textwrap.wrap(description, 36):
            draw.text([margin + 4, offset], line, font=CARD['font'])
            offset += CARD['font'].getsize(line)[1]

        # Get the image contents as a BufferIO object
        buffer = BytesIO()
        full_image.save(buffer, 'PNG')
        buffer.seek(0)

        return buffer

    @staticmethod
    def _snakify(message):
        """Sssnakifffiesss a sstring."""
        # Replace fricatives with exaggerated snake fricatives.
        simple_fricatives = [
            "f", "s", "z", "h",
            "F", "S", "Z", "H",
        ]
        complex_fricatives = [
            "th", "sh", "Th", "Sh"
        ]

        for letter in simple_fricatives:
            if letter.islower():
                message = message.replace(letter, letter * random.randint(2, 4))
            else:
                message = message.replace(letter, (letter * random.randint(2, 4)).title())

        for fricative in complex_fricatives:
            message = message.replace(fricative, fricative[0] + fricative[1] * random.randint(2, 4))

        return message

    async def _fetch(self, session, url, params=None):
        """Asynchronous web request helper method."""
        if params is None:
            params = {}

        async with async_timeout.timeout(10):
            async with session.get(url, params=params) as response:
                return await response.json()

    def _get_random_long_message(self, messages, retries=10):
        """
        Fetch a message that's at least 3 words long, if possible to do so in retries attempts.

        Else, just return whatever the last message is.
        """
        long_message = random.choice(messages)
        if len(long_message.split()) < 3 and retries > 0:
            return self._get_random_long_message(
                messages,
                retries=retries - 1
            )

        return long_message

    async def _get_snek(self, name: str) -> Dict[str, Any]:
        """
        Fetches all the data from a wikipedia article about a snake.

        Builds a dict that the .get() method can use.

        Created by Ava and eivl.

        :param name: The name of the snake to get information for - omit for a random snake
        :return: A dict containing information on a snake
        """
        snake_info = {}

        async with aiohttp.ClientSession() as session:
            params = {
                'format': 'json',
                'action': 'query',
                'list': 'search',
                'srsearch': name,
                'utf8': '',
                'srlimit': '1',
            }

            json = await self._fetch(session, URL, params=params)

            # Wikipedia does have a error page
            try:
                pageid = json["query"]["search"][0]["pageid"]
            except KeyError:
                # Wikipedia error page ID(?)
                pageid = 41118
            except IndexError:
                return None

            params = {
                'format': 'json',
                'action': 'query',
                'prop': 'extracts|images|info',
                'exlimit': 'max',
                'explaintext': '',
                'inprop': 'url',
                'pageids': pageid
            }

            json = await self._fetch(session, URL, params=params)

            # Constructing dict - handle exceptions later
            try:
                snake_info["title"] = json["query"]["pages"][f"{pageid}"]["title"]
                snake_info["extract"] = json["query"]["pages"][f"{pageid}"]["extract"]
                snake_info["images"] = json["query"]["pages"][f"{pageid}"]["images"]
                snake_info["fullurl"] = json["query"]["pages"][f"{pageid}"]["fullurl"]
                snake_info["pageid"] = json["query"]["pages"][f"{pageid}"]["pageid"]
            except KeyError:
                snake_info["error"] = True

            if snake_info["images"]:
                i_url = 'https://commons.wikimedia.org/wiki/Special:FilePath/'
                image_list = []
                map_list = []
                thumb_list = []

                # Wikipedia has arbitrary images that are not snakes
                banned = [
                    'Commons-logo.svg',
                    'Red%20Pencil%20Icon.png',
                    'distribution',
                    'The%20Death%20of%20Cleopatra%20arthur.jpg',
                    'Head%20of%20holotype',
                    'locator',
                    'Woma.png',
                    '-map.',
                    '.svg',
                    'ange.',
                    'Adder%20(PSF).png'
                ]

                for image in snake_info["images"]:
                    # Images come in the format of `File:filename.extension`
                    file, sep, filename = image["title"].partition(':')
                    filename = filename.replace(" ", "%20")  # Wikipedia returns good data!

                    if not filename.startswith('Map'):
                        if any(ban in filename for ban in banned):
                            pass
                        else:
                            image_list.append(f"{i_url}{filename}")
                            thumb_list.append(f"{i_url}{filename}?width=100")
                    else:
                        map_list.append(f"{i_url}{filename}")

            snake_info["image_list"] = image_list
            snake_info["map_list"] = map_list
            snake_info["thumb_list"] = thumb_list
            snake_info["name"] = name

            match = self.wiki_brief.match(snake_info['extract'])
            info = match.group(1) if match else None

            if info:
                info = info.replace("\n", "\n\n")  # Give us some proper paragraphs.

            snake_info["info"] = info

        return snake_info

    async def _get_snake_name(self) -> Dict[str, str]:
        """
        Gets a random snake name.

        :return: A random snake name, as a string.
        """
        return random.choice(self.snake_names)

    async def _validate_answer(self, ctx: Context, message: Message, answer: str, options: list):
        """Validate the answer using a reaction event loop."""
        def predicate(reaction, user):
            """Test if the the answer is valid and can be evaluated."""
            return (
                reaction.message.id == message.id                  # The reaction is attached to the question we asked.
                and user == ctx.author                             # It's the user who triggered the quiz.
                and str(reaction.emoji) in ANSWERS_EMOJI.values()  # The reaction is one of the options.
            )

        for emoji in ANSWERS_EMOJI.values():
            await message.add_reaction(emoji)

        # Validate the answer
        try:
            reaction, user = await ctx.bot.wait_for("reaction_add", timeout=45.0, check=predicate)
        except asyncio.TimeoutError:
            await ctx.channel.send(f"You took too long. The correct answer was **{options[answer]}**.")
            await message.clear_reactions()
            return

        if str(reaction.emoji) == ANSWERS_EMOJI[answer]:
            await ctx.send(f"{random.choice(CORRECT_GUESS)} The correct answer was **{options[answer]}**.")
        else:
            await ctx.send(
                f"{random.choice(INCORRECT_GUESS)} The correct answer was **{options[answer]}**."
            )

        await message.clear_reactions()
    # endregion

    # region: Commands
    @group(name='snakes', aliases=('snake',), invoke_without_command=True)
    async def snakes_group(self, ctx: Context):
        """Commands from our first code jam."""
<<<<<<< HEAD
        await ctx.invoke(self.bot.get_command("help"), "snake")
=======

        await ctx.send_help(ctx.command)
>>>>>>> 797c36a8

    @bot_has_permissions(manage_messages=True)
    @snakes_group.command(name='antidote')
    @locked()
    async def antidote_command(self, ctx: Context):
        """
        Antidote! Can you create the antivenom before the patient dies?

        Rules:  You have 4 ingredients for each antidote, you only have 10 attempts
                Once you synthesize the antidote, you will be presented with 4 markers
                Tick: This means you have a CORRECT ingredient in the CORRECT position
                Circle: This means you have a CORRECT ingredient in the WRONG position
                Cross: This means you have a WRONG ingredient in the WRONG position

        Info:   The game automatically ends after 5 minutes inactivity.
                You should only use each ingredient once.

        This game was created by Lord Bisk and Runew0lf.
        """
        def predicate(reaction_: Reaction, user_: Member):
            """Make sure that this reaction is what we want to operate on."""
            return (
                all((
                    # Reaction is on this message
                    reaction_.message.id == board_id.id,
                    # Reaction is one of the pagination emotes
                    reaction_.emoji in ANTIDOTE_EMOJI,
                    # Reaction was not made by the Bot
                    user_.id != self.bot.user.id,
                    # Reaction was made by author
                    user_.id == ctx.author.id
                ))
            )

        # Initialize variables
        antidote_tries = 0
        antidote_guess_count = 0
        antidote_guess_list = []
        guess_result = []
        board = []
        page_guess_list = []
        page_result_list = []
        win = False

        antidote_embed = Embed(color=SNAKE_COLOR, title="Antidote")
        antidote_embed.set_author(name=ctx.author.name, icon_url=ctx.author.avatar_url)

        # Generate answer
        antidote_answer = list(ANTIDOTE_EMOJI)  # Duplicate list, not reference it
        random.shuffle(antidote_answer)
        antidote_answer.pop()

        # Begin initial board building
        for i in range(0, 10):
            page_guess_list.append(f"{HOLE_EMOJI} {HOLE_EMOJI} {HOLE_EMOJI} {HOLE_EMOJI}")
            page_result_list.append(f"{CROSS_EMOJI} {CROSS_EMOJI} {CROSS_EMOJI} {CROSS_EMOJI}")
            board.append(f"`{i+1:02d}` "
                         f"{page_guess_list[i]} - "
                         f"{page_result_list[i]}")
            board.append(EMPTY_UNICODE)
        antidote_embed.add_field(name="10 guesses remaining", value="\n".join(board))
        board_id = await ctx.send(embed=antidote_embed)  # Display board

        # Add our player reactions
        for emoji in ANTIDOTE_EMOJI:
            await board_id.add_reaction(emoji)

        # Begin main game loop
        while not win and antidote_tries < 10:
            try:
                reaction, user = await ctx.bot.wait_for(
                    "reaction_add", timeout=300, check=predicate)
            except asyncio.TimeoutError:
                log.debug("Antidote timed out waiting for a reaction")
                break  # We're done, no reactions for the last 5 minutes

            if antidote_tries < 10:
                if antidote_guess_count < 4:
                    if reaction.emoji in ANTIDOTE_EMOJI:
                        antidote_guess_list.append(reaction.emoji)
                        antidote_guess_count += 1

                    if antidote_guess_count == 4:  # Guesses complete
                        antidote_guess_count = 0
                        page_guess_list[antidote_tries] = " ".join(antidote_guess_list)

                        # Now check guess
                        for i in range(0, len(antidote_answer)):
                            if antidote_guess_list[i] == antidote_answer[i]:
                                guess_result.append(TICK_EMOJI)
                            elif antidote_guess_list[i] in antidote_answer:
                                guess_result.append(BLANK_EMOJI)
                            else:
                                guess_result.append(CROSS_EMOJI)
                        guess_result.sort()
                        page_result_list[antidote_tries] = " ".join(guess_result)

                        # Rebuild the board
                        board = []
                        for i in range(0, 10):
                            board.append(f"`{i+1:02d}` "
                                         f"{page_guess_list[i]} - "
                                         f"{page_result_list[i]}")
                            board.append(EMPTY_UNICODE)

                        # Remove Reactions
                        for emoji in antidote_guess_list:
                            await board_id.remove_reaction(emoji, user)

                        if antidote_guess_list == antidote_answer:
                            win = True

                        antidote_tries += 1
                        guess_result = []
                        antidote_guess_list = []

                        antidote_embed.clear_fields()
                        antidote_embed.add_field(name=f"{10 - antidote_tries} "
                                                      f"guesses remaining",
                                                 value="\n".join(board))
                        # Redisplay the board
                        await board_id.edit(embed=antidote_embed)

        # Winning / Ending Screen
        if win is True:
            antidote_embed = Embed(color=SNAKE_COLOR, title="Antidote")
            antidote_embed.set_author(name=ctx.author.name, icon_url=ctx.author.avatar_url)
            antidote_embed.set_image(url="https://i.makeagif.com/media/7-12-2015/Cj1pts.gif")
            antidote_embed.add_field(name=f"You have created the snake antidote!",
                                     value=f"The solution was: {' '.join(antidote_answer)}\n"
                                           f"You had {10 - antidote_tries} tries remaining.")
            await board_id.edit(embed=antidote_embed)
        else:
            antidote_embed = Embed(color=SNAKE_COLOR, title="Antidote")
            antidote_embed.set_author(name=ctx.author.name, icon_url=ctx.author.avatar_url)
            antidote_embed.set_image(url="https://media.giphy.com/media/ceeN6U57leAhi/giphy.gif")
            antidote_embed.add_field(name=EMPTY_UNICODE,
                                     value=f"Sorry you didnt make the antidote in time.\n"
                                           f"The formula was {' '.join(antidote_answer)}")
            await board_id.edit(embed=antidote_embed)

        log.debug("Ending pagination and removing all reactions...")
        await board_id.clear_reactions()

    @snakes_group.command(name='draw')
    async def draw_command(self, ctx: Context):
        """
        Draws a random snek using Perlin noise.

        Written by Momo and kel.
        Modified by juan and lemon.
        """
        with ctx.typing():

            # Generate random snake attributes
            width = random.randint(6, 10)
            length = random.randint(15, 22)
            random_hue = random.random()
            snek_color = self._beautiful_pastel(random_hue)
            text_color = self._beautiful_pastel((random_hue + 0.5) % 1)
            bg_color = (
                random.randint(32, 50),
                random.randint(32, 50),
                random.randint(50, 70),
            )

            # Build and send the snek
            text = random.choice(self.snake_idioms)["idiom"]
            factory = utils.PerlinNoiseFactory(dimension=1, octaves=2)
            image_frame = utils.create_snek_frame(
                factory,
                snake_width=width,
                snake_length=length,
                snake_color=snek_color,
                text=text,
                text_color=text_color,
                bg_color=bg_color
            )
            png_bytes = utils.frame_to_png_bytes(image_frame)
            file = File(png_bytes, filename='snek.png')
            await ctx.send(file=file)

    @snakes_group.command(name='get')
    @bot_has_permissions(manage_messages=True)
    @locked()
    async def get_command(self, ctx: Context, *, name: Snake = None):
        """
        Fetches information about a snake from Wikipedia.

        :param ctx: Context object passed from discord.py
        :param name: Optional, the name of the snake to get information
                     for - omit for a random snake

        Created by Ava and eivl.
        """
        with ctx.typing():
            if name is None:
                name = await Snake.random()

            if isinstance(name, dict):
                data = name
            else:
                data = await self._get_snek(name)

            if data.get('error'):
                return await ctx.send('Could not fetch data from Wikipedia.')

            description = data["info"]

            # Shorten the description if needed
            if len(description) > 1000:
                description = description[:1000]
                last_newline = description.rfind("\n")
                if last_newline > 0:
                    description = description[:last_newline]

            # Strip and add the Wiki link.
            if "fullurl" in data:
                description = description.strip("\n")
                description += f"\n\nRead more on [Wikipedia]({data['fullurl']})"

            # Build and send the embed.
            embed = Embed(
                title=data.get("title", data.get('name')),
                description=description,
                colour=0x59982F,
            )

            emoji = 'https://emojipedia-us.s3.amazonaws.com/thumbs/60/google/3/snake_1f40d.png'
            image = next((url for url in data['image_list']
                          if url.endswith(self.valid_image_extensions)), emoji)
            embed.set_image(url=image)

            await ctx.send(embed=embed)

    @snakes_group.command(name='guess', aliases=('identify',))
    @locked()
    async def guess_command(self, ctx):
        """
        Snake identifying game.

        Made by Ava and eivl.
        Modified by lemon.
        """
        with ctx.typing():

            image = None

            while image is None:
                snakes = [await Snake.random() for _ in range(4)]
                snake = random.choice(snakes)
                answer = "abcd"[snakes.index(snake)]

                data = await self._get_snek(snake)

                image = next((url for url in data['image_list']
                              if url.endswith(self.valid_image_extensions)), None)

            embed = Embed(
                title='Which of the following is the snake in the image?',
                description="\n".join(
                    f"{'ABCD'[snakes.index(snake)]}: {snake}" for snake in snakes),
                colour=SNAKE_COLOR
            )
            embed.set_image(url=image)

        guess = await ctx.send(embed=embed)
        options = {f"{'abcd'[snakes.index(snake)]}": snake for snake in snakes}
        await self._validate_answer(ctx, guess, answer, options)

    @snakes_group.command(name='hatch')
    async def hatch_command(self, ctx: Context):
        """
        Hatches your personal snake.

        Written by Momo and kel.
        """
        # Pick a random snake to hatch.
        snake_name = random.choice(list(utils.snakes.keys()))
        snake_image = utils.snakes[snake_name]

        # Hatch the snake
        message = await ctx.channel.send(embed=Embed(description="Hatching your snake :snake:..."))
        await asyncio.sleep(1)

        for stage in utils.stages:
            hatch_embed = Embed(description=stage)
            await message.edit(embed=hatch_embed)
            await asyncio.sleep(1)
        await asyncio.sleep(1)
        await message.delete()

        # Build and send the embed.
        my_snake_embed = Embed(description=":tada: Congrats! You hatched: **{0}**".format(snake_name))
        my_snake_embed.set_thumbnail(url=snake_image)
        my_snake_embed.set_footer(
            text=" Owner: {0}#{1}".format(ctx.message.author.name, ctx.message.author.discriminator)
        )

        await ctx.channel.send(embed=my_snake_embed)

    @snakes_group.command(name='movie')
    async def movie_command(self, ctx: Context):
        """
        Gets a random snake-related movie from OMDB.

        Written by Samuel.
        Modified by gdude.
        """
        url = "http://www.omdbapi.com/"
        page = random.randint(1, 27)

        response = await self.bot.http_session.get(
            url,
            params={
                "s": "snake",
                "page": page,
                "type": "movie",
                "apikey": Tokens.omdb
            }
        )
        data = await response.json()
        movie = random.choice(data["Search"])["imdbID"]

        response = await self.bot.http_session.get(
            url,
            params={
                "i": movie,
                "apikey": Tokens.omdb
            }
        )
        data = await response.json()

        embed = Embed(
            title=data["Title"],
            color=SNAKE_COLOR
        )

        del data["Response"], data["imdbID"], data["Title"]

        for key, value in data.items():
            if not value or value == "N/A" or key in ("Response", "imdbID", "Title", "Type"):
                continue

            if key == "Ratings":  # [{'Source': 'Internet Movie Database', 'Value': '7.6/10'}]
                rating = random.choice(value)

                if rating["Source"] != "Internet Movie Database":
                    embed.add_field(name=f"Rating: {rating['Source']}", value=rating["Value"])

                continue

            if key == "Poster":
                embed.set_image(url=value)
                continue

            elif key == "imdbRating":
                key = "IMDB Rating"

            elif key == "imdbVotes":
                key = "IMDB Votes"

            embed.add_field(name=key, value=value, inline=True)

        embed.set_footer(text="Data provided by the OMDB API")

        await ctx.channel.send(
            embed=embed
        )

    @snakes_group.command(name='quiz')
    @locked()
    async def quiz_command(self, ctx: Context):
        """
        Asks a snake-related question in the chat and validates the user's guess.

        This was created by Mushy and Cardium,
        and modified by Urthas and lemon.
        """
        # Prepare a question.
        question = random.choice(self.snake_quizzes)
        answer = question["answerkey"]
        options = {key: question["options"][key] for key in ANSWERS_EMOJI.keys()}

        # Build and send the embed.
        embed = Embed(
            color=SNAKE_COLOR,
            title=question["question"],
            description="\n".join(
                [f"**{key.upper()}**: {answer}" for key, answer in options.items()]
            )
        )

        quiz = await ctx.channel.send("", embed=embed)
        await self._validate_answer(ctx, quiz, answer, options)

    @snakes_group.command(name='name', aliases=('name_gen',))
    async def name_command(self, ctx: Context, *, name: str = None):
        """
        Snakifies a username.

        Slices the users name at the last vowel (or second last if the name
        ends with a vowel), and then combines it with a random snake name,
        which is sliced at the first vowel (or second if the name starts with
        a vowel).

        If the name contains no vowels, it just appends the snakename
        to the end of the name.

        Examples:
            lemon + anaconda = lemoconda
            krzsn + anaconda = krzsnconda
            gdude + anaconda = gduconda
            aperture + anaconda = apertuconda
            lucy + python = luthon
            joseph + taipan = joseipan

        This was written by Iceman, and modified for inclusion into the bot by lemon.
        """
        snake_name = await self._get_snake_name()
        snake_name = snake_name['name']
        snake_prefix = ""

        # Set aside every word in the snake name except the last.
        if " " in snake_name:
            snake_prefix = " ".join(snake_name.split()[:-1])
            snake_name = snake_name.split()[-1]

        # If no name is provided, use whoever called the command.
        if name:
            user_name = name
        else:
            user_name = ctx.author.display_name

        # Get the index of the vowel to slice the username at
        user_slice_index = len(user_name)
        for index, char in enumerate(reversed(user_name)):
            if index == 0:
                continue
            if char.lower() in "aeiouy":
                user_slice_index -= index
                break

        # Now, get the index of the vowel to slice the snake_name at
        snake_slice_index = 0
        for index, char in enumerate(snake_name):
            if index == 0:
                continue
            if char.lower() in "aeiouy":
                snake_slice_index = index + 1
                break

        # Combine!
        snake_name = snake_name[snake_slice_index:]
        user_name = user_name[:user_slice_index]
        result = f"{snake_prefix} {user_name}{snake_name}"
        result = string.capwords(result)

        # Embed and send
        embed = Embed(
            title="Snake name",
            description=f"Your snake-name is **{result}**",
            color=SNAKE_COLOR
        )

        return await ctx.send(embed=embed)

    @snakes_group.command(name='sal')
    @locked()
    async def sal_command(self, ctx: Context):
        """
        Play a game of Snakes and Ladders.

        Written by Momo and kel.
        Modified by lemon.
        """
        # Check if there is already a game in this channel
        if ctx.channel in self.active_sal:
            await ctx.send(f"{ctx.author.mention} A game is already in progress in this channel.")
            return

        game = utils.SnakeAndLaddersGame(snakes=self, context=ctx)
        self.active_sal[ctx.channel] = game

        await game.open_game()

    @snakes_group.command(name='about')
    async def about_command(self, ctx: Context):
        """Show an embed with information about the event, its participants, and its winners."""
        contributors = [
            "<@!245270749919576066>",
            "<@!396290259907903491>",
            "<@!172395097705414656>",
            "<@!361708843425726474>",
            "<@!300302216663793665>",
            "<@!210248051430916096>",
            "<@!174588005745557505>",
            "<@!87793066227822592>",
            "<@!211619754039967744>",
            "<@!97347867923976192>",
            "<@!136081839474343936>",
            "<@!263560579770220554>",
            "<@!104749643715387392>",
            "<@!303940835005825024>",
        ]

        embed = Embed(
            title="About the snake cog",
            description=(
                "The features in this cog were created by members of the community "
                "during our first ever [code jam event](https://gitlab.com/discord-python/code-jams/code-jam-1). \n\n"
                "The event saw over 50 participants, who competed to write a discord bot cog with a snake theme over "
                "48 hours. The staff then selected the best features from all the best teams, and made modifications "
                "to ensure they would all work together before integrating them into the community bot.\n\n"
                "It was a tight race, but in the end, <@!104749643715387392> and <@!303940835005825024> "
                "walked away as grand champions. Make sure you check out `!snakes sal`, `!snakes draw` "
                "and `!snakes hatch` to see what they came up with."
            )
        )

        embed.add_field(
            name="Contributors",
            value=(
                ", ".join(contributors)
            )
        )

        await ctx.channel.send(embed=embed)

    @snakes_group.command(name='card')
    async def card_command(self, ctx: Context, *, name: Snake = None):
        """
        Create an interesting little card from a snake.

        Created by juan and Someone during the first code jam.
        """
        # Get the snake data we need
        if not name:
            name_obj = await self._get_snake_name()
            name = name_obj['scientific']
            content = await self._get_snek(name)

        elif isinstance(name, dict):
            content = name

        else:
            content = await self._get_snek(name)

        # Make the card
        async with ctx.typing():

            stream = BytesIO()
            async with async_timeout.timeout(10):
                async with self.bot.http_session.get(content['image_list'][0]) as response:
                    stream.write(await response.read())

            stream.seek(0)

            func = partial(self._generate_card, stream, content)
            final_buffer = await self.bot.loop.run_in_executor(None, func)

        # Send it!
        await ctx.send(
            f"A wild {content['name'].title()} appears!",
            file=File(final_buffer, filename=content['name'].replace(" ", "") + ".png")
        )

    @snakes_group.command(name='fact')
    async def fact_command(self, ctx: Context):
        """
        Gets a snake-related fact.

        Written by Andrew and Prithaj.
        Modified by lemon.
        """
        question = random.choice(self.snake_facts)["fact"]
        embed = Embed(
            title="Snake fact",
            color=SNAKE_COLOR,
            description=question
        )
        await ctx.channel.send(embed=embed)

<<<<<<< HEAD
    @snakes_group.command(name='help')
    async def help_command(self, ctx: Context):
        """Invokes the help command for the Snakes Cog."""
        log.debug(f"{ctx.author} requested info about the snakes cog")
        return await ctx.invoke(self.bot.get_command("help"), "Snakes")

=======
>>>>>>> 797c36a8
    @snakes_group.command(name='snakify')
    async def snakify_command(self, ctx: Context, *, message: str = None):
        """
        How would I talk if I were a snake?

        :param ctx: context
        :param message: If this is passed, it will snakify the message.
                        If not, it will snakify a random message from
                        the users history.

        Written by Momo and kel.
        Modified by lemon.
        """
        with ctx.typing():
            embed = Embed()
            user = ctx.message.author

            if not message:

                # Get a random message from the users history
                messages = []
                async for message in ctx.channel.history(limit=500).filter(
                        lambda msg: msg.author == ctx.message.author  # Message was sent by author.
                ):
                    messages.append(message.content)

                message = self._get_random_long_message(messages)

            # Set the avatar
            if user.avatar is not None:
                avatar = f"https://cdn.discordapp.com/avatars/{user.id}/{user.avatar}"
            else:
                avatar = ctx.author.default_avatar_url

            # Build and send the embed
            embed.set_author(
                name=f"{user.name}#{user.discriminator}",
                icon_url=avatar,
            )
            embed.description = f"*{self._snakify(message)}*"

            await ctx.channel.send(embed=embed)

    @snakes_group.command(name='video', aliases=('get_video',))
    async def video_command(self, ctx: Context, *, search: str = None):
        """
        Gets a YouTube video about snakes.

        :param ctx: Context object passed from discord.py
        :param search: Optional, a name of a snake. Used to search for videos with that name

        Written by Andrew and Prithaj.
        """
        # Are we searching for anything specific?
        if search:
            query = search + ' snake'
        else:
            snake = await self._get_snake_name()
            query = snake['name']

        # Build the URL and make the request
        url = f'https://www.googleapis.com/youtube/v3/search'
        response = await self.bot.http_session.get(
            url,
            params={
                "part": "snippet",
                "q": urllib.parse.quote(query),
                "type": "video",
                "key": Tokens.youtube
            }
        )
        response = await response.json()
        data = response['items']

        # Send the user a video
        if len(data) > 0:
            num = random.randint(0, len(data) - 1)
            youtube_base_url = 'https://www.youtube.com/watch?v='
            await ctx.channel.send(
                content=f"{youtube_base_url}{data[num]['id']['videoId']}"
            )
        else:
            log.warning(f"YouTube API error. Full response looks like {response}")

    @snakes_group.command(name='zen')
    async def zen_command(self, ctx: Context):
        """
        Gets a random quote from the Zen of Python, except as if spoken by a snake.

        Written by Prithaj and Andrew.
        Modified by lemon.
        """
        embed = Embed(
            title="Zzzen of Pythhon",
            color=SNAKE_COLOR
        )

        # Get the zen quote and snakify it
        zen_quote = random.choice(ZEN.splitlines())
        zen_quote = self._snakify(zen_quote)

        # Embed and send
        embed.description = zen_quote
        await ctx.channel.send(
            embed=embed
        )
    # endregion

    # region: Error handlers
    @get_command.error
    @card_command.error
    @video_command.error
    async def command_error(self, ctx, error):
        """Local error handler for the Snake Cog."""
        embed = Embed()
        embed.colour = Colour.red()

        if isinstance(error, BadArgument):
            embed.description = str(error)
            embed.title = random.choice(ERROR_REPLIES)

        elif isinstance(error, OSError):
            log.error(f"snake_card encountered an OSError: {error} ({error.original})")
            embed.description = "Could not generate the snake card! Please try again."
            embed.title = random.choice(ERROR_REPLIES)

        else:
            log.error(f"Unhandled tag command error: {error} ({error.original})")
            return

        await ctx.send(embed=embed)
    # endregion<|MERGE_RESOLUTION|>--- conflicted
+++ resolved
@@ -445,12 +445,7 @@
     @group(name='snakes', aliases=('snake',), invoke_without_command=True)
     async def snakes_group(self, ctx: Context):
         """Commands from our first code jam."""
-<<<<<<< HEAD
-        await ctx.invoke(self.bot.get_command("help"), "snake")
-=======
-
         await ctx.send_help(ctx.command)
->>>>>>> 797c36a8
 
     @bot_has_permissions(manage_messages=True)
     @snakes_group.command(name='antidote')
@@ -1034,15 +1029,6 @@
         )
         await ctx.channel.send(embed=embed)
 
-<<<<<<< HEAD
-    @snakes_group.command(name='help')
-    async def help_command(self, ctx: Context):
-        """Invokes the help command for the Snakes Cog."""
-        log.debug(f"{ctx.author} requested info about the snakes cog")
-        return await ctx.invoke(self.bot.get_command("help"), "Snakes")
-
-=======
->>>>>>> 797c36a8
     @snakes_group.command(name='snakify')
     async def snakify_command(self, ctx: Context, *, message: str = None):
         """
