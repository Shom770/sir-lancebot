--- conflicted
+++ resolved
@@ -1,11 +1,7 @@
 {
     "_meta": {
         "hash": {
-<<<<<<< HEAD
             "sha256": "3ef6251d323e7b19a7810ad060fb74aa830e6f52f77a50a03a18e78fdeb29fd9"
-=======
-            "sha256": "03b52d5b9fdfa6d037780d5aa2896c82fd5454a40bd69acf7e9b0e129557dbd5"
->>>>>>> c350ea02
         },
         "pipfile-spec": 6,
         "requires": {
@@ -336,14 +332,13 @@
             "markers": "python_version >= '3.5'",
             "version": "==4.7.6"
         },
-<<<<<<< HEAD
         "pillow-simd": {
             "hashes": [
                 "sha256:c27907af0e7ede1ceed281719e722e7dbf3e1dbfe561373978654a6b64896cb7"
             ],
             "index": "pypi",
             "version": "==7.0.0.post3"
-=======
+        },
         "numpy": {
             "hashes": [
                 "sha256:2428b109306075d89d21135bdd6b785f132a1f5a3260c371cee1fae427e12727",
@@ -373,46 +368,6 @@
             ],
             "markers": "python_version >= '3.7'",
             "version": "==1.20.2"
-        },
-        "pillow": {
-            "hashes": [
-                "sha256:01425106e4e8cee195a411f729cff2a7d61813b0b11737c12bd5991f5f14bcd5",
-                "sha256:031a6c88c77d08aab84fecc05c3cde8414cd6f8406f4d2b16fed1e97634cc8a4",
-                "sha256:083781abd261bdabf090ad07bb69f8f5599943ddb539d64497ed021b2a67e5a9",
-                "sha256:0d19d70ee7c2ba97631bae1e7d4725cdb2ecf238178096e8c82ee481e189168a",
-                "sha256:0e04d61f0064b545b989126197930807c86bcbd4534d39168f4aa5fda39bb8f9",
-                "sha256:12e5e7471f9b637762453da74e390e56cc43e486a88289995c1f4c1dc0bfe727",
-                "sha256:22fd0f42ad15dfdde6c581347eaa4adb9a6fc4b865f90b23378aa7914895e120",
-                "sha256:238c197fc275b475e87c1453b05b467d2d02c2915fdfdd4af126145ff2e4610c",
-                "sha256:3b570f84a6161cf8865c4e08adf629441f56e32f180f7aa4ccbd2e0a5a02cba2",
-                "sha256:463822e2f0d81459e113372a168f2ff59723e78528f91f0bd25680ac185cf797",
-                "sha256:4d98abdd6b1e3bf1a1cbb14c3895226816e666749ac040c4e2554231068c639b",
-                "sha256:5afe6b237a0b81bd54b53f835a153770802f164c5570bab5e005aad693dab87f",
-                "sha256:5b70110acb39f3aff6b74cf09bb4169b167e2660dabc304c1e25b6555fa781ef",
-                "sha256:5cbf3e3b1014dddc45496e8cf38b9f099c95a326275885199f427825c6522232",
-                "sha256:624b977355cde8b065f6d51b98497d6cd5fbdd4f36405f7a8790e3376125e2bb",
-                "sha256:63728564c1410d99e6d1ae8e3b810fe012bc440952168af0a2877e8ff5ab96b9",
-                "sha256:66cc56579fd91f517290ab02c51e3a80f581aba45fd924fcdee01fa06e635812",
-                "sha256:6c32cc3145928c4305d142ebec682419a6c0a8ce9e33db900027ddca1ec39178",
-                "sha256:8bb1e155a74e1bfbacd84555ea62fa21c58e0b4e7e6b20e4447b8d07990ac78b",
-                "sha256:95d5ef984eff897850f3a83883363da64aae1000e79cb3c321915468e8c6add5",
-                "sha256:a013cbe25d20c2e0c4e85a9daf438f85121a4d0344ddc76e33fd7e3965d9af4b",
-                "sha256:a787ab10d7bb5494e5f76536ac460741788f1fbce851068d73a87ca7c35fc3e1",
-                "sha256:a7d5e9fad90eff8f6f6106d3b98b553a88b6f976e51fce287192a5d2d5363713",
-                "sha256:aac00e4bc94d1b7813fe882c28990c1bc2f9d0e1aa765a5f2b516e8a6a16a9e4",
-                "sha256:b91c36492a4bbb1ee855b7d16fe51379e5f96b85692dc8210831fbb24c43e484",
-                "sha256:c03c07ed32c5324939b19e36ae5f75c660c81461e312a41aea30acdd46f93a7c",
-                "sha256:c5236606e8570542ed424849f7852a0ff0bce2c4c8d0ba05cc202a5a9c97dee9",
-                "sha256:c6b39294464b03457f9064e98c124e09008b35a62e3189d3513e5148611c9388",
-                "sha256:cb7a09e173903541fa888ba010c345893cd9fc1b5891aaf060f6ca77b6a3722d",
-                "sha256:d68cb92c408261f806b15923834203f024110a2e2872ecb0bd2a110f89d3c602",
-                "sha256:dc38f57d8f20f06dd7c3161c59ca2c86893632623f33a42d592f097b00f720a9",
-                "sha256:e98eca29a05913e82177b3ba3d198b1728e164869c613d76d0de4bde6768a50e",
-                "sha256:f217c3954ce5fd88303fc0c317af55d5e0204106d86dea17eb8205700d47dec2"
-            ],
-            "index": "pypi",
-            "version": "==8.2.0"
->>>>>>> c350ea02
         },
         "pycares": {
             "hashes": [
@@ -726,11 +681,7 @@
                 "sha256:4537474817e0bbb8cea3e5b7504b7de6d44e3f169a90846cbc6adb0fc8294502"
             ],
             "markers": "python_full_version >= '3.6.1'",
-<<<<<<< HEAD
             "version": "==2.2.3"
-=======
-            "version": "==2.2.2"
->>>>>>> c350ea02
         },
         "mccabe": {
             "hashes": [
